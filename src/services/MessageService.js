const Message = require('../models/Message');
const ContactService = require('./ContactService');
const Conversation = require('../models/Conversation');
const twilio = require('twilio');
const logger = require('../utils/logger');
const { generateConversationId, normalizePhoneNumber } = require('../utils/conversation');
const { validateMessagesArrayResponse } = require('../middleware/validation');
const { firestore, FieldValue, Timestamp } = require('../config/firebase');
const FileService = require('./FileService');
const { getConversationsRepository } = require('../repositories/ConversationsRepository');
const { integrateAIWithIncomingMessage } = require('./AIWebhookIntegration');

/**
 * Servicio centralizado para toda la lógica de mensajes
 * Unifica operaciones distribuidas entre controladores y servicios
 * Incluye toda la funcionalidad de Twilio (enviar y procesar mensajes)
 */
class MessageService {
  constructor(client) {
    const accountSid =
      process.env.TWILIO_ACCOUNT_SID || process.env.TWILIO_SID || process.env.TWILIO_ACCOUNTID;
    const authToken  =
      process.env.TWILIO_AUTH_TOKEN  || process.env.TWILIO_TOKEN || process.env.TWILIO_SECRET;

    this.whatsappNumber =
      process.env.TWILIO_WHATSAPP_NUMBER || process.env.TWILIO_FROM || process.env.WHATSAPP_FROM;

    this._diagLogBoot(accountSid, authToken, this.whatsappNumber);

    if (!accountSid || !authToken) {
      // No rompas la app con throw sin control; deja que el caller lo capture y mapee a 424
      const e = new Error('Missing Twilio credentials: TWILIO_ACCOUNT_SID/TWILIO_AUTH_TOKEN');
      e.code = 20003; // equivalente a auth fail para mapeo uniforme
      throw e;
    }
    this.client = client || twilio(accountSid, authToken);
  }

  ensureWhatsApp(number) {
    // Garantiza prefijo 'whatsapp:' y E.164
    if (!number) throw new Error('to is required');
    return number.startsWith('whatsapp:') ? number : `whatsapp:${number}`;
  }

  ensureFrom(from) {
    if (!from) throw new Error('from is required');
    return from.startsWith('whatsapp:') ? from : `whatsapp:${from}`;
  }

  _diagLogBoot(sid, token, from) {
    const sidLast4 = sid ? String(sid).slice(-4) : null;
    logger?.info?.('TWILIO:BOOT', {
      hasSid: !!sid, sidLast4,
      hasToken: !!token,
      from
    });
  }
  /**
   * Crear mensaje con validación completa y efectos secundarios
   */
  static async createMessage (messageData, options = {}) {
    const requestId = `create_${Date.now()}_${Math.random().toString(36).substr(2, 9)}`;
    
    try {
      const {
        updateConversation = true,
        updateContact = true,
        validateInput = true,
      } = options;

      // Validación estricta de entrada
      if (validateInput) {
        if (!messageData.conversationId) {
          throw new Error('conversationId es obligatorio');
        }

        if (!messageData.senderIdentifier || !messageData.recipientIdentifier) {
          throw new Error('senderIdentifier y recipientIdentifier son obligatorios');
        }

        if (!messageData.direction || !['inbound', 'outbound'].includes(messageData.direction)) {
          throw new Error('direction debe ser inbound o outbound');
        }

        // CORREGIDO: Validación que permite contenido vacío pero no null/undefined
        const noContent = messageData.content === null || messageData.content === undefined;
        const noMedia = !messageData.mediaUrl || messageData.mediaUrl === null || messageData.mediaUrl === undefined;
        
        if (noContent && noMedia) {
          throw new Error('El mensaje debe tener contenido o mediaUrl');
        }
      }

      // Crear el mensaje
      const message = await Message.create(messageData, messageData.id);

        // Efectos secundarios en paralelo
        const sideEffects = [];

      // ACTUALIZACIÓN DE CONVERSACIÓN DESHABILITADA (SE HACE EN Message.create)
      // if (updateConversation) {
      //   sideEffects.push(this.updateConversationWithMessage(message));
      // }

        if (updateContact) {
        sideEffects.push(ContactService.createOrUpdateFromMessage({
          from: message.senderIdentifier,
          to: message.recipientIdentifier,
          direction: message.direction,
          timestamp: message.timestamp || new Date().toISOString()
        }, {
          lastMessageAt: new Date(),
          lastMessageContent: message.content,
          lastMessageDirection: message.direction
        }));
      }

      // Ejecutar efectos secundarios en paralelo
      if (sideEffects.length > 0) {
        await Promise.all(sideEffects);
      }

      logger.info('✅ MENSAJE PROCESADO Y GUARDADO', {
          requestId,
          messageId: message.id,
          conversationId: message.conversationId,
        sender: message.senderIdentifier,
        recipient: message.recipientIdentifier,
        contentPreview: message.content?.substring(0, 50),
          type: message.type,
        direction: message.direction,
        hasMedia: !!message.mediaUrl,
        timestamp: message.timestamp
        });

        return message;

    } catch (error) {
      logger.error('❌ MESSAGE.CREATE - CRITICAL ERROR', {
        requestId,
        error: error.message,
        errorType: error.constructor.name,
        stack: error.stack?.split('\n').slice(0, 20),
        messageData: {
          id: messageData?.id,
          conversationId: messageData?.conversationId,
          senderIdentifier: messageData?.senderIdentifier,
          recipientIdentifier: messageData?.recipientIdentifier,
          content: messageData?.content,
          type: messageData?.type,
          direction: messageData?.direction,
          status: messageData?.status,
          mediaUrl: messageData?.mediaUrl
        },
        step: 'message_create_error'
      });
      throw error;
    }
  }

  /**
   * Enviar mensaje a través de Twilio
   */
  static async sendMessage (to, content, options = {}) {
    try {
      const {
        from = null,
        mediaUrl = null,
        metadata = {},
        conversationId = null,
      } = options;

      // Validar parámetros
      if (!to || !content) {
        throw new Error('to y content son requeridos');
      }

      // Normalizar número de teléfono
      const toPhone = normalizePhoneNumber(to);
      if (!toPhone) {
        throw new Error('Número de teléfono inválido');
      }

      // Generar conversationId si no se proporciona
      const finalConversationId = conversationId || generateConversationId(from || 'system', toPhone);

      // Preparar datos del mensaje
      const messageData = {
        conversationId: finalConversationId,
        senderIdentifier: from || 'system',
        recipientIdentifier: toPhone,
        content,
        type: mediaUrl ? 'media' : 'text',
        direction: 'outbound',
        status: 'pending',
        mediaUrl,
        metadata: {
          ...metadata,
          sentAt: new Date().toISOString(),
        },
      };

      // Crear mensaje en base de datos
      const message = await MessageService.createMessage(messageData);

      // Enviar por Twilio
      try {
        const messageService = getMessageService();
        const twilioResult = await messageService.sendWhatsAppMessage({
          from: process.env.TWILIO_WHATSAPP_NUMBER,
          to: toPhone,
          body: content,
          mediaUrl,
          conversationId: finalConversationId,
        });

        // Actualizar mensaje con resultado de Twilio
        await message.update({
          status: 'sent',
          metadata: {
            ...message.metadata,
            twilioSid: twilioResult.twilioSid,
            sentAt: new Date().toISOString(),
          },
        });

        logger.info('Mensaje enviado exitosamente', {
          messageId: message.id,
          twilioSid: twilioResult.twilioSid,
          to: toPhone,
        });

        return {
          success: true,
          message,
          twilioResult,
        };
      } catch (twilioError) {
        // Marcar mensaje como fallido
        await message.update({
          status: 'failed',
          metadata: {
            ...message.metadata,
            error: twilioError.message,
            failedAt: new Date().toISOString(),
          },
        });

        logger.error('Error enviando mensaje por Twilio:', {
          messageId: message.id,
          error: twilioError.message,
          to: toPhone,
        });

        throw twilioError;
      }
    } catch (error) {
      logger.error('Error en sendMessage:', error);
      throw error;
    }
  }

  /**
   * Procesar webhook de mensaje entrante de Twilio
   */
  static async processWebhook(webhookData, requestId) {
    try {
      const {
        From,
        To,
        MessageSid,
        Body,
        Latitude,
        Longitude,
        StickerId,
        StickerPackId,
        NumMedia,
        ProfileName
      } = webhookData;

      // Validar webhook data
      if (!From || !To || !MessageSid) {
        throw new Error('From, To y MessageSid son requeridos');
      }

      // 🆕 DETECTAR TIPO DE MENSAJE ESPECÍFICO
      let messageType = 'text';
      let specialData = null;

      // Detectar mensaje de ubicación
      if (Latitude && Longitude) {
        messageType = 'location';
        specialData = {
          latitude: parseFloat(Latitude),
          longitude: parseFloat(Longitude),
          name: webhookData.LocationName || '',
          address: webhookData.LocationAddress || ''
        };
        logger.info('📍 Mensaje de ubicación detectado', {
          requestId,
          latitude: specialData.latitude,
          longitude: specialData.longitude,
          name: specialData.name,
          address: specialData.address
        });
      }
      // Detectar mensaje de sticker
      else if (StickerId || StickerPackId) {
        messageType = 'sticker';
        specialData = {
          packId: StickerPackId || null,
          stickerId: StickerId || null,
          emoji: webhookData.StickerEmoji || null,
          url: webhookData.MediaUrl0 || null
        };
        logger.info('😀 Mensaje de sticker detectado', {
          requestId,
          packId: specialData.packId,
          stickerId: specialData.stickerId,
          emoji: specialData.emoji
        });
      }
      // Detectar mensaje multimedia
      else if (parseInt(NumMedia || '0') > 0) {
        messageType = 'media';
        logger.info('📎 Mensaje multimedia detectado', {
          requestId,
          numMedia: parseInt(NumMedia)
        });
      }

      // Verificar si el mensaje ya existe (duplicados)
        const existingMessage = await Message.getByTwilioSid(MessageSid);
        if (existingMessage) {
        console.log('🚨 MESSAGE DUPLICATE DETECTED:', {
            requestId,
          messageSid: MessageSid,
            existingMessageId: existingMessage.id,
          step: 'duplicate_detected'
          });
        return { success: true, duplicate: true };
      }

      // Normalizar números de teléfono
        const fromPhone = normalizePhoneNumber(From);
        const toPhone = normalizePhoneNumber(To);
        
      if (!fromPhone || !toPhone) {
        throw new Error('Números de teléfono inválidos después de normalización');
      }

      // Generar conversationId
        const conversationId = generateConversationId(fromPhone, toPhone);
        
      // Derivar workspace/tenant (nunca undefined)
      const derivedWorkspaceId = process.env.WORKSPACE_ID || process.env.DEFAULT_WORKSPACE_ID || 'default_workspace';
      const derivedTenantId = process.env.TENANT_ID || process.env.DEFAULT_TENANT_ID || 'default_tenant';

      // Derivar email de agente (si no se conoce, usar sistema)
      const derivedAgentEmail = process.env.DEFAULT_AGENT_EMAIL || 'system@utalk.local';

      // Resolver routing Twilio (config + ENV)
      const { resolveRouting } = require('../config/twilioRouting');
      const routing = resolveRouting({ toPhone: toPhone, fromPhone: fromPhone });
      const routingWorkspaceId = routing?.workspaceId || derivedWorkspaceId;
      const routingTenantId = routing?.tenantId || derivedTenantId;
      const routingAgentEmail = routing?.agentEmail || derivedAgentEmail;

      // Extraer nombre del cliente (WhatsApp ProfileName)
      const profileName = (ProfileName || '').trim();

      // A3: Log de shape inbound (sin PII)
      try {
        logger.info('write.shape_inbound', {
          sources: {
            hasRoutingConfig: !!routing,
            envWorkspace: !!derivedWorkspaceId,
            envTenant: !!derivedTenantId,
            envDefaultAgent: !!derivedAgentEmail
          },
          routingResolved: {
            wsPresent: !!routingWorkspaceId,
            tenPresent: !!routingTenantId,
            agentEmailPresent: !!routingAgentEmail
          }
        });
      } catch (_) {}

      // Preparar datos normalizados para el repositorio
        const messageData = {
        conversationId,
        messageId: `MSG_${Date.now()}_${Math.random().toString(36).substr(2, 9)}`,
          content: Body || '',
        type: messageType,
          direction: 'inbound',
        senderIdentifier: fromPhone,
        recipientIdentifier: toPhone,
        agentEmail: routingAgentEmail,
        profileName: profileName || undefined, // sólo si viene
        timestamp: new Date(),
        workspaceId: routingWorkspaceId,
        tenantId: routingTenantId,
          metadata: {
          twilioSid: MessageSid,
          generatedId: true,
          timestamp: new Date().toISOString(),
          uniqueTimestamp: Date.now(),
          routingResolved: {
            wsPresent: !!routingWorkspaceId,
            tenPresent: !!routingTenantId,
            agentEmailPresent: !!routingAgentEmail
          }
        }
      };

      // 🆕 AGREGAR DATOS ESPECÍFICOS SEGÚN TIPO DE MENSAJE
      if (messageType === 'location' && specialData) {
        messageData.location = specialData;
        messageData.content = specialData.name && specialData.address ? 
          `${specialData.name}\n${specialData.address}` : 
          (specialData.name || specialData.address || 'Ubicación compartida');
      }
      
      if (messageType === 'sticker' && specialData) {
        messageData.sticker = specialData;
        messageData.content = specialData.emoji || 'Sticker enviado';
        if (specialData.url) {
          messageData.mediaUrl = specialData.url;
        }
      }
      
      // 🔍 LOG DETALLADO DEL WEBHOOK COMPLETO
      console.log('🔍 WEBHOOK COMPLETO RECIBIDO:', {
        requestId,
        timestamp: new Date().toISOString(),
        messageSid: MessageSid,
        from: From,
        to: To,
        body: Body,
        messageType,
        numMedia: parseInt(NumMedia || '0'),
        referralNumMedia: webhookData.referralNumMedia,
        allKeys: Object.keys(webhookData),
        mediaKeys: Object.keys(webhookData).filter(key => key.startsWith('Media')),
        webhookData: JSON.stringify(webhookData, null, 2)
      });
      
      // Procesar media si es un mensaje multimedia
      if (messageType === 'media' && parseInt(NumMedia || '0') > 0) {
        console.log('🔄 INICIANDO PROCESAMIENTO DE MEDIA:', {
          requestId,
          messageType,
          numMedia: parseInt(NumMedia),
          webhookKeys: Object.keys(webhookData).filter(key => key.startsWith('Media'))
        });
        
        try {
          const mediaResult = await this.processWebhookMedia(webhookData);
          console.log('📊 RESULTADO DE MEDIA:', {
            requestId,
            urlsCount: mediaResult.urls.length,
            urls: mediaResult.urls,
            primaryType: mediaResult.primaryType,
            count: mediaResult.count
          });
          
          if (mediaResult.urls.length > 0) {
            // Usar la primera URL de media como mediaUrl principal
            messageData.mediaUrl = mediaResult.urls[0];
            // Actualizar el tipo basado en el tipo principal detectado
            messageData.type = mediaResult.primaryType;
            
            console.log('✅ MEDIA ASIGNADO AL MENSAJE:', {
              requestId,
              mediaUrl: messageData.mediaUrl,
              type: messageData.type
            });
            
            logger.info('✅ Media procesado exitosamente', {
              requestId,
              mediaUrl: messageData.mediaUrl,
              primaryType: mediaResult.primaryType,
              mediaCount: mediaResult.count
            });
          } else {
            console.log('❌ NO SE ENCONTRARON URLs DE MEDIA:', {
              requestId,
              mediaResult,
              webhookKeys: Object.keys(webhookData).filter(key => key.startsWith('Media')),
              numMedia: parseInt(NumMedia || '0')
            });
            
            // 🔧 CORRECCIÓN: Si no se encontraron URLs pero NumMedia > 0, intentar extraer manualmente
            if (parseInt(NumMedia || '0') > 0) {
              console.log('🔧 Intentando extracción manual de media...');
              const manualUrls = [];
              
              for (let i = 0; i < parseInt(NumMedia); i++) {
                const mediaUrl = webhookData[`MediaUrl${i}`];
                if (mediaUrl) {
                  manualUrls.push(mediaUrl);
                  console.log(`🔧 MediaUrl${i} encontrado manualmente: ${mediaUrl}`);
                }
              }
              
              if (manualUrls.length > 0) {
                messageData.mediaUrl = manualUrls[0];
                console.log('✅ MEDIA ASIGNADO MANUALMENTE:', {
                  requestId,
                  mediaUrl: messageData.mediaUrl
                });
              }
            }
          }
        } catch (mediaError) {
          console.log('❌ ERROR PROCESANDO MEDIA:', {
            requestId,
            error: mediaError.message,
            stack: mediaError.stack?.split('\n').slice(0, 3)
          });
          
          logger.error('❌ Error procesando media', {
            requestId,
            error: mediaError.message,
            messageSid: MessageSid
          });
        }
      } else {
        console.log('ℹ️ NO ES MENSAJE DE MEDIA O NO TIENE MEDIA:', {
          requestId,
          messageType,
          numMedia: parseInt(NumMedia || '0')
        });
      }

      // Usar el repositorio para escritura canónica
      const conversationsRepo = getConversationsRepository();
      const result = await conversationsRepo.upsertFromInbound(messageData);

      console.log('🚨 MESSAGE PROCESSED SUCCESSFULLY:', {
            requestId,
        messageId: result.message.id,
        conversationId: result.message.conversationId,
        sender: result.message.senderIdentifier,
        recipient: result.message.recipientIdentifier,
        content: result.message.content?.substring(0, 50) + (result.message.content?.length > 50 ? '...' : ''),
        type: result.message.type,
        direction: result.message.direction,
        hasMedia: !!result.message.mediaUrl,
        timestamp: result.message.timestamp,
        step: 'message_processed',
        idempotent: result.idempotent
      });

      // 🤖 INTEGRACIÓN DE IA CON WEBHOOK (FASE G)
      // Ejecutar en background para no afectar la respuesta del webhook
      setImmediate(async () => {
        try {
          const aiResult = await integrateAIWithIncomingMessage(
            result.message.workspaceId,
            result.message.conversationId,
            result.message.id,
            result.message
          );

          if (aiResult.success && aiResult.suggestion) {
            logger.info('✅ Sugerencia de IA generada y guardada', {
              requestId,
              messageId: result.message.id,
              conversationId: result.message.conversationId,
              suggestionId: aiResult.suggestion.id,
              latencyMs: aiResult.latencyMs
            });

            // Emitir evento de socket para la sugerencia
            const socketManager = require('../socket').getSocketManager();
            if (socketManager) {
              socketManager.broadcastToConversation({
                workspaceId: 'default_workspace',
                tenantId: 'default_tenant',
                conversationId: result.message.conversationId,
                event: 'suggestion:new',
                payload: {
                  conversationId: result.message.conversationId,
                  suggestionId: aiResult.suggestion.id,
                  messageIdOrigen: result.message.id,
                  preview: aiResult.suggestion.texto?.substring(0, 200) || '',
                  createdAt: aiResult.suggestion.createdAt
                }
              });
            }
          } else {
            logger.info('ℹ️ IA no generó sugerencia', {
              requestId,
              messageId: result.message.id,
              conversationId: result.message.conversationId,
              reason: aiResult.reason || 'unknown'
            });
          }
        } catch (aiError) {
          logger.error('❌ Error en integración de IA (no crítico)', {
            requestId,
            messageId: result.message.id,
            conversationId: result.message.conversationId,
            error: aiError.message
          });
        }
      });

      return { success: true, message: result.message, conversation: result.conversation };

      } catch (error) {
      console.log('🚨 MESSAGESERVICE ERROR:', {
            requestId,
            error: error.message,
        errorType: error.constructor.name,
        webhookData: {
          From: webhookData?.From,
          To: webhookData?.To,
          MessageSid: webhookData?.MessageSid,
          hasBody: !!webhookData?.Body
        },
        step: 'process_incoming_error'
          });
      
      logger.error('❌ MESSAGESERVICE - ERROR CRÍTICO', {
        requestId,
        error: error.message,
        errorType: error.constructor.name,
        stack: error.stack?.split('\n').slice(0, 20),
        webhookData: {
          From: webhookData?.From,
          To: webhookData?.To,
          MessageSid: webhookData?.MessageSid,
          hasBody: !!webhookData?.Body
        },
        step: 'process_incoming_error'
      });
      
      throw error;
    }
  }

  /**
   * Procesar media de webhook centralizado - VERSIÓN SIMPLIFICADA
   */
  static async processWebhookMedia (webhookData) {
    const mediaUrls = [];
    const processedMedia = [];
    const types = new Set();

    const numMedia = parseInt(webhookData.NumMedia || '0');

    // 🔍 LOG DETALLADO DEL PROCESAMIENTO DE MEDIA
    console.log('🔍 PROCESAMIENTO DE MEDIA - DATOS COMPLETOS:', {
      messageSid: webhookData.MessageSid,
      numMedia,
      referralNumMedia: webhookData.referralNumMedia,
      allWebhookKeys: Object.keys(webhookData),
      mediaKeys: Object.keys(webhookData).filter(key => key.startsWith('Media')),
      webhookDataComplete: JSON.stringify(webhookData, null, 2)
    });

    console.log('🔍 Procesando media del webhook:', {
      numMedia,
      webhookKeys: Object.keys(webhookData).filter(key => key.startsWith('Media'))
    });

    // Procesar cada archivo de media
    for (let i = 0; i < numMedia; i++) {
      const mediaUrl = webhookData[`MediaUrl${i}`];
      const mediaContentType = webhookData[`MediaContentType${i}`];

      console.log(`🔍 Media ${i}:`, { mediaUrl, mediaContentType });

      if (mediaUrl) {
        // Determinar categoría basada en content-type
        let category = 'document';
        if (mediaContentType && mediaContentType.startsWith('image/')) category = 'image';
        else if (mediaContentType && mediaContentType.startsWith('video/')) category = 'video';
        else if (mediaContentType && mediaContentType.startsWith('audio/')) category = 'audio';

        mediaUrls.push(mediaUrl); // URL original
        processedMedia.push({
          fileId: `webhook-${webhookData.MessageSid}-${i}`,
          category: category,
          url: mediaUrl,
          mimetype: mediaContentType || 'application/octet-stream',
          processed: true
        });
        types.add(category);

        console.log(`✅ Media ${i} procesado:`, { category, url: mediaUrl });
      } else {
        console.log(`❌ Media ${i} sin URL`);
      }
    }

    // Determinar tipo principal
    const primaryType = types.has('image')
      ? 'image'
      : types.has('video')
        ? 'video'
        : types.has('audio')
          ? 'audio'
          : types.has('document') ? 'document' : 'media';

    const result = {
      urls: mediaUrls,
      processed: processedMedia,
      primaryType,
      count: mediaUrls.length,
    };

    console.log('📊 Resultado del procesamiento de media:', result);
    
    // 🔍 LOG FINAL DEL PROCESAMIENTO
    console.log('🔍 PROCESAMIENTO DE MEDIA COMPLETADO:', {
      messageSid: webhookData.MessageSid,
      numMedia,
      urlsFound: mediaUrls.length,
      urls: mediaUrls,
      primaryType,
      processedMediaCount: processedMedia.length,
      result: JSON.stringify(result, null, 2)
    });

    return result;
  }

  /**
   * 🔧 SOLUCIÓN 1: Procesar media individual de webhook CON BYPASS COMPLETO
   */
  static async processIndividualWebhookMedia (mediaUrl, messageSid, index, conversationId, userId) {
    try {
      logger.info('🔧 SOLUCIÓN 1: Procesando media con bypass completo', {
        mediaUrl,
        messageSid,
        index
      });

      // Obtener credenciales de Twilio
      const accountSid = process.env.TWILIO_ACCOUNT_SID || process.env.TWILIO_SID;
      const authToken = process.env.TWILIO_AUTH_TOKEN;
      
      if (!accountSid || !authToken) {
        throw new Error('Credenciales de Twilio no configuradas');
      }

      // Crear credenciales HTTP Basic
      const credentials = Buffer.from(`${accountSid}:${authToken}`).toString('base64');

      // Descargar el archivo desde la URL de Twilio con autenticación
      const response = await fetch(mediaUrl, {
        headers: {
          'Authorization': `Basic ${credentials}`,
          'User-Agent': 'Utalk-Backend/1.0'
        }
      });
      
      if (!response.ok) {
        throw new Error(`Error descargando media: ${response.status} - ${response.statusText}`);
      }

      const buffer = await response.arrayBuffer();
      const contentType = response.headers.get('content-type');
      
      // Determinar categoría basada en content-type
      let category = 'document';
      if (contentType.startsWith('image/')) category = 'image';
      else if (contentType.startsWith('video/')) category = 'video';
      else if (contentType.startsWith('audio/')) category = 'audio';

      // 🔧 BYPASS COMPLETO: NO USAR FILESERVICE
      logger.info('🔧 BYPASS COMPLETO: Evitando FileService problemático', {
        mediaUrl,
        messageSid,
        index,
        category,
        size: buffer.byteLength,
<<<<<<< HEAD
        conversationId: conversationId || null,
        userId: userId || null,
        uploadedBy: 'webhook',
        tags: ['webhook', 'twilio']
      };
=======
        contentType
      });
>>>>>>> 23a32842

      // Crear un ID único para el archivo
      const fileId = `bypass-${messageSid}-${index}-${Date.now()}`;
      
      // Retornar información básica sin procesamiento complejo
      const result = {
        fileId: fileId,
        category: category,
        url: mediaUrl, // Usar la URL original de Twilio
        size: buffer.byteLength,
        mimetype: contentType,
        processed: true,
        bypassMode: true, // Indicar que se usó bypass
        originalUrl: mediaUrl // Mantener URL original
      };

      logger.info('✅ BYPASS COMPLETO: Media procesado exitosamente', {
        fileId,
        category,
        size: buffer.byteLength,
        bypassMode: true
      });

      return result;

    } catch (error) {
      logger.error('❌ BYPASS COMPLETO: Error procesando media individual:', error);
      throw error;
    }
  }

  /**
   * 🔧 SOLUCIÓN 2: Sistema de fallback con múltiples intentos
   */
  static async processIndividualWebhookMediaWithFallback(mediaUrl, messageSid, index) {
    const attempts = [
      { name: 'FileService Completo', method: this.processWithFileService },
      { name: 'FileService Simplificado', method: this.processWithFileServiceSimple },
      { name: 'Bypass Directo', method: this.processWithBypass }
    ];

    for (let i = 0; i < attempts.length; i++) {
      const attempt = attempts[i];
      try {
        logger.info(`🔧 SOLUCIÓN 2: Intento ${i + 1}/${attempts.length} - ${attempt.name}`, {
          mediaUrl,
          messageSid,
          index
        });

        const result = await attempt.method.call(this, mediaUrl, messageSid, index);
        
        logger.info(`✅ SOLUCIÓN 2: ${attempt.name} exitoso`, {
          mediaUrl,
          messageSid,
          index,
          fileId: result.fileId
        });

        return {
          ...result,
          fallbackUsed: attempt.name
        };

      } catch (error) {
        logger.warn(`⚠️ SOLUCIÓN 2: ${attempt.name} falló`, {
          mediaUrl,
          messageSid,
          index,
          error: error.message,
          attempt: i + 1,
          totalAttempts: attempts.length
        });

        // Si es el último intento, lanzar el error
        if (i === attempts.length - 1) {
          throw error;
        }
        
        // Continuar con el siguiente intento
        continue;
      }
    }
  }

  /**
   * Método 1: FileService Completo (original)
   */
  static async processWithFileService(mediaUrl, messageSid, index) {
    // Descargar media
    const { buffer, contentType } = await this.downloadMedia(mediaUrl);
    
    // Determinar categoría
    let category = 'document';
    if (contentType.startsWith('image/')) category = 'image';
    else if (contentType.startsWith('video/')) category = 'video';
    else if (contentType.startsWith('audio/')) category = 'audio';

    // Usar FileService completo
    const fileData = {
      buffer: Buffer.from(buffer),
      originalName: `webhook-media-${messageSid}-${index}`,
      mimetype: contentType,
      size: buffer.byteLength,
      conversationId: 'temp-webhook',
      userId: null,
      uploadedBy: 'webhook',
      tags: ['webhook', 'twilio']
    };

    const fileService = new FileService();
    const processedFile = await fileService.uploadFile(fileData);

    return {
      fileId: processedFile.id || `file-${Date.now()}`,
      category,
      url: processedFile.url || processedFile.publicUrl,
      size: processedFile.size || buffer.byteLength,
      mimetype: contentType
    };
  }

  /**
   * Método 2: FileService Simplificado (sin índices)
   */
  static async processWithFileServiceSimple(mediaUrl, messageSid, index) {
    // Descargar media
    const { buffer, contentType } = await this.downloadMedia(mediaUrl);
    
    // Determinar categoría
    let category = 'document';
    if (contentType.startsWith('image/')) category = 'image';
    else if (contentType.startsWith('video/')) category = 'video';
    else if (contentType.startsWith('audio/')) category = 'audio';

    // Procesar directamente sin FileService
    const fileId = `simple-${messageSid}-${index}-${Date.now()}`;
    
    return {
      fileId,
      category,
      url: mediaUrl, // Usar URL original
      size: buffer.byteLength,
      mimetype: contentType,
      simpleMode: true
    };
  }

  /**
   * Método 3: Bypass Directo
   */
  static async processWithBypass(mediaUrl, messageSid, index) {
    // Descargar media
    const { buffer, contentType } = await this.downloadMedia(mediaUrl);
    
    // Determinar categoría
    let category = 'document';
    if (contentType.startsWith('image/')) category = 'image';
    else if (contentType.startsWith('video/')) category = 'video';
    else if (contentType.startsWith('audio/')) category = 'audio';

    // Bypass completo
    const fileId = `bypass-${messageSid}-${index}-${Date.now()}`;
    
    return {
      fileId,
      category,
      url: mediaUrl,
      size: buffer.byteLength,
      mimetype: contentType,
      bypassMode: true
    };
  }

  /**
   * Descargar media de Twilio
   */
  static async downloadMedia(mediaUrl) {
    const accountSid = process.env.TWILIO_ACCOUNT_SID || process.env.TWILIO_SID;
    const authToken = process.env.TWILIO_AUTH_TOKEN;
    
    if (!accountSid || !authToken) {
      throw new Error('Credenciales de Twilio no configuradas');
    }

    const credentials = Buffer.from(`${accountSid}:${authToken}`).toString('base64');

    const response = await fetch(mediaUrl, {
      headers: {
        'Authorization': `Basic ${credentials}`,
        'User-Agent': 'Utalk-Backend/1.0'
      }
    });
    
    if (!response.ok) {
      throw new Error(`Error descargando media: ${response.status} - ${response.statusText}`);
    }

    const buffer = await response.arrayBuffer();
    const contentType = response.headers.get('content-type');

    return { buffer, contentType };
  }

  /**
   * Obtener mensajes con filtros y validación centralizada
   */
  static async getMessages (filters = {}, pagination = {}) {
    try {
      const {
        conversationId,
        userId,
        direction,
        status,
        type,
        startDate,
        endDate,
      } = filters;

      const {
        limit = 50,
        startAfter = null,
        orderBy = 'timestamp',
        order = 'desc',
      } = pagination;

      // Construir query con filtros
      let query = Message.getCollection();

      if (conversationId) {
        query = query.where('conversationId', '==', conversationId);
      }

      if (userId) {
        query = query.where('userId', '==', userId);
      }

      if (direction) {
        query = query.where('direction', '==', direction);
      }

      if (status) {
        query = query.where('status', '==', status);
      }

      if (type) {
        query = query.where('type', '==', type);
      }

      // Filtros de fecha
      if (startDate) {
        query = query.where('timestamp', '>=', new Date(startDate));
      }
      if (endDate) {
        query = query.where('timestamp', '<=', new Date(endDate));
      }

      // Paginación y ordenamiento
      query = query.orderBy(orderBy, order);

      if (startAfter) {
        const startDoc = await Message.getById(startAfter);
        if (startDoc) {
          query = query.startAfter(startDoc.getFirestoreDoc());
        }
      }

      query = query.limit(parseInt(limit));

      // Ejecutar query
      const snapshot = await query.get();
      const messages = snapshot.docs.map(doc => new Message({ id: doc.id, ...doc.data() }));

      // Validar respuesta
      const validatedMessages = validateMessagesArrayResponse(
        messages.map(m => m.toJSON()),
      );

      // Información de paginación
      const hasMore = messages.length === parseInt(limit);
      const nextStartAfter = hasMore && messages.length > 0 ? messages[messages.length - 1].id : null;

      logger.info('Mensajes obtenidos', {
        count: messages.length,
        filters: Object.keys(filters).filter(k => filters[k]).length,
        hasMore,
      });

      return {
        messages: validatedMessages,
        pagination: {
          limit: parseInt(limit),
          startAfter,
          nextStartAfter,
          hasMore,
          count: messages.length,
        },
      };
    } catch (error) {
      logger.error('Error obteniendo mensajes:', error);
      throw error;
    }
  }

  /**
   * Marcar mensajes como leídos con lógica centralizada
   */
  static async markMessagesAsRead (messageIds, userId = null) {
    try {
      if (!Array.isArray(messageIds) || messageIds.length === 0) {
        throw new Error('Se requiere un array de messageIds no vacío');
      }

      const results = [];
      const conversationsToUpdate = new Set();

      // Procesar mensajes en lotes para mejor rendimiento
      const batchSize = 10;
      for (let i = 0; i < messageIds.length; i += batchSize) {
        const batch = messageIds.slice(i, i + batchSize);

        const batchPromises = batch.map(async (messageId) => {
          try {
            const message = await Message.getById(messageId);
            if (!message) {
              return { messageId, success: false, error: 'Mensaje no encontrado' };
            }

            // Solo marcar como leído si no está ya leído
            if (message.status !== 'read') {
              await message.update({
                status: 'read',
                readAt: new Date().toISOString(),
                readBy: userId,
              });

              // Registrar conversación para actualizar
              conversationsToUpdate.add(message.conversationId);
            }

            return { messageId, success: true };
          } catch (error) {
            logger.error(`Error marcando mensaje ${messageId} como leído:`, error);
            return { messageId, success: false, error: error.message };
          }
        });

        const batchResults = await Promise.allSettled(batchPromises);
        results.push(...batchResults.map(r => r.value || r.reason));
      }

      // Actualizar contadores de conversaciones
      for (const conversationId of conversationsToUpdate) {
        try {
          const conversation = await Conversation.getById(conversationId);
          if (conversation) {
            await conversation.updateUnreadCount();
          }
        } catch (error) {
          logger.warn(`Error actualizando contador de conversación ${conversationId}:`, error);
        }
      }

      const successCount = results.filter(r => r.success).length;
      const failureCount = results.filter(r => !r.success).length;

      logger.info('Mensajes marcados como leídos', {
        total: messageIds.length,
        success: successCount,
        failures: failureCount,
        conversationsUpdated: conversationsToUpdate.size,
      });

      return {
        success: true,
        results,
        summary: {
          total: messageIds.length,
          success: successCount,
          failures: failureCount,
        },
      };
    } catch (error) {
      logger.error('Error marcando mensajes como leídos:', error);
      throw error;
    }
  }

  /**
   * Actualizar conversación con nuevo mensaje
   */
  static async updateConversationWithMessage (message) {
    const requestId = `conv_update_${Date.now()}_${Math.random().toString(36).substr(2, 9)}`;
    
    try {
      logger.info('🔄 UPDATECONVERSATION - INICIANDO ACTUALIZACIÓN', {
        requestId,
        timestamp: new Date().toISOString(),
        messageId: message.id,
        conversationId: message.conversationId,
        direction: message.direction,
        type: message.type,
        step: 'conversation_update_start'
      });

      // Obtener conversación
      logger.info('🔍 UPDATECONVERSATION - BUSCANDO CONVERSACIÓN', {
        requestId,
        conversationId: message.conversationId,
        step: 'conversation_lookup_start'
      });

      const conversation = await Conversation.getById(message.conversationId);
      
      if (!conversation) {
        logger.warn('⚠️ UPDATECONVERSATION - CONVERSACIÓN NO ENCONTRADA', {
          requestId,
          conversationId: message.conversationId,
          step: 'conversation_not_found'
        });
        return;
      }

      logger.info('✅ UPDATECONVERSATION - CONVERSACIÓN ENCONTRADA', {
        requestId,
        conversationId: conversation.id,
        lastMessageAt: conversation.lastMessageAt,
        messageCount: conversation.messageCount,
        step: 'conversation_found'
      });

      // Actualizar último mensaje
      logger.info('📝 UPDATECONVERSATION - ACTUALIZANDO ÚLTIMO MENSAJE', {
        requestId,
        conversationId: conversation.id,
        messageId: message.id,
        messageTimestamp: message.timestamp,
        step: 'last_message_update_start'
      });

      await conversation.updateLastMessage(message);

      logger.info('✅ UPDATECONVERSATION - ÚLTIMO MENSAJE ACTUALIZADO', {
        requestId,
        conversationId: conversation.id,
        messageId: message.id,
        step: 'last_message_update_complete'
      });

      // Emitir evento en tiempo real
      logger.info('📡 UPDATECONVERSATION - EMITIENDO EVENTO TIEMPO REAL', {
        requestId,
        conversationId: conversation.id,
        messageId: message.id,
        step: 'realtime_emit_start'
      });

      // emitRealTimeEvent ahora está en MessageService
      const messageService = getMessageService();
      await messageService.emitRealTimeEvent(conversation.id, message);

      logger.info('✅ UPDATECONVERSATION - EVENTO EMITIDO', {
        requestId,
        conversationId: conversation.id,
        messageId: message.id,
        step: 'realtime_emit_complete'
      });

      logger.info('✅ UPDATECONVERSATION - ACTUALIZACIÓN COMPLETADA', {
        requestId,
        conversationId: conversation.id,
        messageId: message.id,
        step: 'conversation_update_complete'
      });

    } catch (error) {
      logger.error('❌ UPDATECONVERSATION - ERROR CRÍTICO', {
        requestId,
        error: error.message,
        stack: error.stack?.split('\n').slice(0, 5),
        messageId: message.id,
        conversationId: message.conversationId,
        step: 'conversation_update_error'
      });
      throw error;
    }
  }

  /**
   * Actualizar contacto desde mensaje usando ContactService centralizado
   */
  static async updateContactFromMessage (message) {
    try {
      logger.info('🔄 Iniciando actualización de contacto desde mensaje', {
        messageId: message.id,
        conversationId: message.conversationId,
        direction: message.direction,
        from: message.from,
        to: message.to
      });

      // Usar ContactService centralizado
      const contact = await ContactService.createOrUpdateFromMessage(message, {
        conversationId: message.conversationId,
        userId: message.userId || null
      });

      logger.info('✅ Contacto actualizado exitosamente desde mensaje', {
        messageId: message.id,
        contactId: contact.id,
        contactPhone: contact.phone,
        contactName: contact.name,
        isActive: contact.isActive
      });

      return contact;
    } catch (error) {
      logger.error('❌ Error actualizando contacto desde mensaje:', {
        messageId: message.id,
        error: error.message,
        stack: error.stack?.split('\n').slice(0, 3)
      });
      throw error;
    }
  }

  /**
   * Obtener estadísticas de mensajes centralizadas
   */
  static async getMessageStats (filters = {}) {
    try {
      const {
        userId,
        conversationId,
        startDate,
        endDate,
        period = '7d',
      } = filters;

      // Calcular fechas del período si no se especifican
      let start = startDate ? new Date(startDate) : null;
      const end = endDate ? new Date(endDate) : new Date();

      if (!start) {
        const days = period === '24h' ? 1 : parseInt(period.replace('d', ''));
        start = new Date(end.getTime() - (days * 24 * 60 * 60 * 1000));
      }

      // Obtener mensajes del período
      const messages = await this.getMessages({
        userId,
        conversationId,
        startDate: start,
        endDate: end,
      }, { limit: 10000 }); // Límite alto para estadísticas

      // Calcular métricas
      const stats = {
        period: {
          start: start.toISOString(),
          end: end.toISOString(),
          type: period,
        },
        total: messages.messages.length,
        byDirection: {
          inbound: messages.messages.filter(m => m.direction === 'inbound').length,
          outbound: messages.messages.filter(m => m.direction === 'outbound').length,
        },
        byStatus: {},
        byType: {},
        responseTime: {
          average: 0,
          median: 0,
          min: 0,
          max: 0,
        },
      };

      // Contar por status
      for (const status of ['pending', 'sent', 'delivered', 'read', 'failed']) {
        stats.byStatus[status] = messages.messages.filter(m => m.status === status).length;
      }

      // Contar por tipo
      for (const type of ['text', 'image', 'document', 'audio', 'video']) {
        stats.byType[type] = messages.messages.filter(m => m.type === type).length;
      }

      // Calcular tiempos de respuesta (simplificado)
      const responseTimes = this.calculateResponseTimes(messages.messages);
      if (responseTimes.length > 0) {
        stats.responseTime.average = responseTimes.reduce((a, b) => a + b, 0) / responseTimes.length;
        stats.responseTime.median = responseTimes.sort()[Math.floor(responseTimes.length / 2)];
        stats.responseTime.min = Math.min(...responseTimes);
        stats.responseTime.max = Math.max(...responseTimes);
      }

      logger.info('Estadísticas de mensajes calculadas', {
        total: stats.total,
        period,
        userId: userId || 'all',
      });

      return stats;
    } catch (error) {
      logger.error('Error calculando estadísticas:', error);
      throw error;
    }
  }

  /**
   * Calcular tiempos de respuesta entre mensajes
   */
  static calculateResponseTimes (messages) {
    const responseTimes = [];

    // Agrupar por conversación
    const byConversation = {};
    messages.forEach(msg => {
      if (!byConversation[msg.conversationId]) {
        byConversation[msg.conversationId] = [];
      }
      byConversation[msg.conversationId].push(msg);
    });

    // Calcular tiempos para cada conversación
    Object.values(byConversation).forEach(conversationMessages => {
      const sorted = conversationMessages.sort((a, b) =>
        new Date(a.timestamp) - new Date(b.timestamp),
      );

      for (let i = 1; i < sorted.length; i++) {
        const current = sorted[i];
        const previous = sorted[i - 1];

        // Solo calcular si hay cambio de dirección (respuesta)
        if (current.direction !== previous.direction) {
          const responseTime = new Date(current.timestamp) - new Date(previous.timestamp);
          if (responseTime > 0 && responseTime < 24 * 60 * 60 * 1000) { // Menos de 24 horas
            responseTimes.push(responseTime / 1000 / 60); // En minutos
          }
        }
      }
    });

    return responseTimes;
  }

  /**
   * Eliminar mensaje con efectos secundarios
   */
  static async deleteMessage (messageId, userId = null) {
    try {
      const message = await Message.getById(messageId);
      if (!message) {
        throw new Error('Mensaje no encontrado');
      }

      // Verificar permisos si se especifica usuario
      if (userId && message.userId && message.userId !== userId) {
        throw new Error('Sin permisos para eliminar este mensaje');
      }

      const conversationId = message.conversationId;

      // Eliminar mensaje
      await message.delete();

      // Actualizar contador de conversación
      try {
        const conversation = await Conversation.getById(conversationId);
        if (conversation) {
          await conversation.decrementMessageCount();
        }
      } catch (error) {
        logger.warn('Error actualizando contador al eliminar mensaje:', error);
      }

      logger.info('Mensaje eliminado', {
        messageId,
        conversationId,
        deletedBy: userId,
      });

      return { success: true, messageId };
    } catch (error) {
      logger.error('Error eliminando mensaje:', error);
      throw error;
    }
  }

  /**
   * 🚀 OPTIMIZED BATCH GET MESSAGE TYPES
   * Optimiza la obtención de tipos de mensajes usando batch operations
   */
  static async getMessageTypesOptimized(messages) {
    try {
      if (!messages || messages.length === 0) {
        return new Set();
      }

      const BatchOptimizer = require('./BatchOptimizer');
      const messageIds = messages.map(m => m.id);
      
      const documents = await BatchOptimizer.batchGet('messages', messageIds, {
        batchSize: 500,
        timeout: 30000
      });

      const types = new Set();
      documents.forEach(doc => {
        if (doc.exists && doc.data?.type) {
          types.add(doc.data.type);
        }
      });

      logger.info('Message types obtenidos con batch optimization', {
        totalMessages: messages.length,
        uniqueTypes: types.size,
        types: Array.from(types)
      });

      return types;

    } catch (error) {
      logger.error('Error obteniendo message types optimizados', {
        error: error.message,
        stack: error.stack
      });
      return new Set();
    }
  }

  /**
   * 📊 OPTIMIZED BATCH MESSAGE STATS
   * Optimiza la obtención de estadísticas de mensajes usando batch operations
   */
  static async getMessageStatsOptimized(conversationIds, options = {}) {
    try {
      const { startDate, endDate, userId } = options;
      
      const BatchOptimizer = require('./BatchOptimizer');
      
      // Crear queries de batch para cada conversación
      const queries = conversationIds.map(conversationId => {
        let query = firestore.collection('messages')
          .where('conversationId', '==', conversationId);
        
        if (userId) {
          query = query.where('userId', '==', userId);
        }
        
        if (startDate) {
          query = query.where('timestamp', '>=', new Date(startDate));
        }
        
        if (endDate) {
          query = query.where('timestamp', '<=', new Date(endDate));
        }
        
        return query;
      });

      const results = await BatchOptimizer.batchQuery(queries, {
        maxConcurrent: 10,
        timeout: 30000
      });

      // Procesar resultados
      const stats = {
        totalMessages: 0,
        messagesByType: {},
        messagesByStatus: {},
        messagesByDirection: {},
        conversations: {}
      };

      results.forEach((snapshot, index) => {
        const conversationId = conversationIds[index];
        const messages = snapshot.docs.map(doc => ({
          id: doc.id,
          ...doc.data()
        }));

        stats.conversations[conversationId] = {
          count: messages.length,
          messages
        };

        stats.totalMessages += messages.length;

        messages.forEach(message => {
          // Contar por tipo
          const type = message.type || 'unknown';
          stats.messagesByType[type] = (stats.messagesByType[type] || 0) + 1;

          // Contar por status
          const status = message.status || 'unknown';
          stats.messagesByStatus[status] = (stats.messagesByStatus[status] || 0) + 1;

          // Contar por dirección
          const direction = message.direction || 'unknown';
          stats.messagesByDirection[direction] = (stats.messagesByDirection[direction] || 0) + 1;
        });
      });

      logger.info('Message stats obtenidos con batch optimization', {
        totalConversations: conversationIds.length,
        totalMessages: stats.totalMessages,
        uniqueTypes: Object.keys(stats.messagesByType).length,
        uniqueStatuses: Object.keys(stats.messagesByStatus).length
      });

      return stats;

    } catch (error) {
      logger.error('Error obteniendo message stats optimizados', {
        error: error.message,
        stack: error.stack
      });
      return {
        totalMessages: 0,
        messagesByType: {},
        messagesByStatus: {},
        messagesByDirection: {},
        conversations: {}
      };
    }
  }

  /**
   * 🆕 ENVIAR MENSAJE DE UBICACIÓN
   */
  static async sendLocationMessage(toPhone, latitude, longitude, name = '', address = '', options = {}) {
    try {
      const messageService = getMessageService();
      
      logger.info('📍 Enviando mensaje de ubicación', {
        toPhone,
        latitude,
        longitude,
        name: name || 'Sin nombre',
        address: address || 'Sin dirección'
      });

      const result = await messageService.sendWhatsAppLocation(toPhone, latitude, longitude, name, address);
      
      if (result.success) {
        logger.info('✅ Mensaje de ubicación enviado exitosamente', {
          twilioSid: result.twilioResponse.sid,
          toPhone,
          location: result.messageData.location
        });
      } else {
        logger.error('❌ Error enviando mensaje de ubicación', {
          error: result.error,
          toPhone
        });
      }

      return result;

    } catch (error) {
      logger.error('❌ Error en sendLocationMessage', {
        error: error.message,
        toPhone,
        latitude,
        longitude,
        stack: error.stack
      });
      
      return {
        success: false,
        error: error.message
      };
    }
  }

  /**
   * 🆕 ENVIAR MENSAJE DE STICKER
   */
  static async sendStickerMessage(toPhone, stickerUrl, options = {}) {
    try {
      const messageService = getMessageService();
      
      logger.info('😀 Enviando mensaje de sticker', {
        toPhone,
        stickerUrl
      });

      const result = await messageService.sendWhatsAppSticker(toPhone, stickerUrl);
      
      if (result.success) {
        logger.info('✅ Mensaje de sticker enviado exitosamente', {
          twilioSid: result.twilioResponse.sid,
          toPhone,
          stickerUrl
        });
      } else {
        logger.error('❌ Error enviando mensaje de sticker', {
          error: result.error,
          toPhone,
          stickerUrl
        });
      }

      return result;

    } catch (error) {
      logger.error('❌ Error en sendStickerMessage', {
        error: error.message,
        toPhone,
        stickerUrl,
        stack: error.stack
      });
      
      return {
        success: false,
        error: error.message
      };
    }
  }

  // ===== MÉTODOS MIGRADOS DE TWILIOSERVICE =====

  /**
   * FUNCIÓN PRINCIPAL: Procesar mensaje entrante desde webhook Twilio
   * Versión mejorada con manejo de fotos de perfil y metadatos avanzados
   */
  async processIncomingMessage(webhookData) {
    const requestId = `twilio_${Date.now()}_${Math.random().toString(36).substr(2, 9)}`;
    
    try {
      logger.info('🔄 MESSAGESERVICE - INICIANDO PROCESAMIENTO', {
        requestId,
        timestamp: new Date().toISOString(),
        messageSid: webhookData.MessageSid,
        from: webhookData.From,
        to: webhookData.To,
        hasBody: !!webhookData.Body,
        hasProfileName: !!webhookData.ProfileName,
        hasWaId: !!webhookData.WaId,
        step: 'twilio_process_start'
      });

      // PASO 1: Extraer y validar datos del webhook
      const {
        MessageSid: twilioSid,
        From: rawFromPhone,
        To: rawToPhone,
        Body: content,
        MediaUrl0: mediaUrl,
        MediaContentType0: mediaType,
        NumMedia: numMedia,
        ProfileName: profileName,
        WaId: waId,
        // Campos adicionales de Twilio
        AccountSid: accountSid,
        ApiVersion: apiVersion,
        Price: price,
        PriceUnit: priceUnit,
        NumSegments: numSegments,
        SmsStatus: smsStatus,
        SmsSid: smsSid,
        SmsMessageSid: smsMessageSid,
        ReferralNumMedia: referralNumMedia,
        ReferralNumSegments: referralNumSegments,
        ReferralIntegrationError: referralIntegrationError,
        ReferralTo: referralTo,
        ReferralFrom: referralFrom,
        ReferralMediaUrl: referralMediaUrl,
        ReferralMediaContentType: referralMediaContentType,
        ReferralMediaSize: referralMediaSize,
        ReferralMediaSid: referralMediaSid,
      } = webhookData;

      logger.info('📋 MESSAGESERVICE - DATOS EXTRAÍDOS', {
        requestId,
        twilioSid,
        rawFromPhone,
        rawToPhone,
        contentLength: content?.length,
        hasMedia: !!mediaUrl,
        mediaType,
        numMedia: parseInt(numMedia) || 0,
        profileName,
        waId,
        step: 'data_extraction'
      });

      // PASO 2: Normalizar números de teléfono
      const normalizedFromPhone = rawFromPhone?.replace('whatsapp:', '') || '';
      const normalizedToPhone = rawToPhone?.replace('whatsapp:', '') || '';

      if (!normalizedFromPhone || !normalizedToPhone) {
        throw new Error('Números de teléfono inválidos en webhook');
      }

      // PASO 3: Procesar información de contacto
      const contactInfo = await this.processContactInfo(normalizedFromPhone, profileName, waId);

              // PASO 4: Determinar tipo de mensaje y procesar medios
        let messageType = 'text';
        let mediaData = null;

        if (parseInt(numMedia) > 0) {
          console.log('🔍 MESSAGESERVICE - INICIANDO PROCESAMIENTO DE MEDIOS:', {
            requestId,
            numMedia: parseInt(numMedia),
            hasMediaUrl: !!mediaUrl,
            mediaType,
            webhookKeys: Object.keys(webhookData).filter(key => key.startsWith('Media'))
          });

          logger.info('📎 MESSAGESERVICE - PROCESANDO MEDIOS', {
            requestId,
            numMedia: parseInt(numMedia),
            hasMediaUrl: !!mediaUrl,
            mediaType,
            step: 'media_processing_start'
          });

          try {
            // Procesar todos los medios del webhook
            const mediaInfo = await MessageService.processWebhookMedia(webhookData);
            
            console.log('🔍 MESSAGESERVICE - RESULTADO DE processWebhookMedia:', {
              requestId,
              mediaInfo: mediaInfo,
              urlsCount: mediaInfo.urls.length,
              primaryType: mediaInfo.primaryType
            });
            
            messageType = mediaInfo.primaryType;
            mediaData = {
              urls: mediaInfo.urls,
              processed: mediaInfo.processed,
              count: mediaInfo.count,
              primaryType: mediaInfo.primaryType
            };

          logger.info('✅ MESSAGESERVICE - MEDIOS PROCESADOS', {
            requestId,
            mediaCount: mediaInfo.count,
            primaryType: mediaInfo.primaryType,
            hasUrls: mediaInfo.urls.length > 0,
            step: 'media_processing_complete'
          });

        } catch (mediaError) {
          logger.error('❌ MESSAGESERVICE - ERROR PROCESANDO MEDIOS', {
            requestId,
            error: mediaError.message,
            step: 'media_processing_error'
          });

          // Fallback: usar solo la URL directa si hay error
          if (mediaUrl) {
            messageType = this.determineMediaType(mediaType);
            mediaData = {
              url: mediaUrl,
              type: mediaType,
              size: null,
              error: mediaError.message
            };
          }
        }
      }

      // PASO 5: Generar ID de conversación
      const conversationId = generateConversationId(normalizedFromPhone, normalizedToPhone);

      // PASO 6: Crear datos del mensaje
      const messageData = {
        id: twilioSid,
        conversationId,
        senderIdentifier: normalizedFromPhone,
        recipientIdentifier: normalizedToPhone,
        content: content || '',
        type: messageType,
        direction: 'inbound',
        status: 'received',
        sender: 'customer',
        timestamp: new Date().toISOString(),
        mediaUrl: mediaData?.urls?.[0] || mediaData?.url || null,
        metadata: {
          twilio: {
            sid: twilioSid,
            accountSid,
            apiVersion,
            price,
            priceUnit,
            numSegments,
            smsStatus,
            smsSid,
            smsMessageSid,
            referralNumMedia,
            referralNumSegments,
            referralIntegrationError,
            referralTo: referralTo,
            referralFrom: referralFrom,
            referralMediaUrl,
            referralMediaContentType,
            referralMediaSize,
            referralMediaSid,
          },
          contact: contactInfo,
          media: mediaData,
                    webhookReceivedAt: new Date().toISOString(),
        },
        createdAt: new Date().toISOString(),
        updatedAt: new Date().toISOString(),
      };

      // 🔍 LOGGING CRÍTICO DE MESSAGE DATA
      console.log('🔍 MESSAGESERVICE - MESSAGE DATA CREADO:', {
        requestId,
        messageId: messageData.id,
        conversationId: messageData.conversationId,
        type: messageData.type,
        mediaUrl: messageData.mediaUrl,
        hasMedia: !!messageData.mediaUrl,
        mediaData: mediaData,
        step: 'message_data_created'
      });

        // 🔍 LOGGING DETALLADO DE MEDIA
        console.log('🔍 MESSAGESERVICE - DIAGNÓSTICO DE MEDIA:', {
          requestId,
          mediaData: mediaData,
          mediaDataUrls: mediaData?.urls,
          mediaDataUrl: mediaData?.url,
          mediaUrlAssigned: messageData.mediaUrl,
          messageType: messageType,
          numMedia: parseInt(numMedia) || 0,
          step: 'media_diagnosis'
        });

        logger.info('📝 MESSAGESERVICE - DATOS DEL MENSAJE PREPARADOS', {
          requestId,
          messageId: messageData.id,
          conversationId: messageData.conversationId,
          sender: messageData.senderIdentifier,
          recipient: messageData.recipientIdentifier,
          type: messageData.type,
          hasMedia: !!messageData.mediaUrl,
          hasContactInfo: !!(messageData.metadata.contact),
          step: 'message_data_prepared'
        });

      // PASO 7: Buscar o crear conversación
      const conversation = await this.findOrCreateConversation(
        conversationId,
        normalizedFromPhone,
        normalizedToPhone,
        contactInfo
      );

      // PASO 8: Guardar mensaje en Firestore
      const savedMessage = await this.saveMessageToFirestore(conversationId, messageData);

      // PASO 9: Actualizar conversación con último mensaje
      await this.updateConversationLastMessage(conversationId, savedMessage);

      // PASO 10: Emitir evento en tiempo real
      await this.emitRealTimeEvent(conversationId, savedMessage);

      logger.info('✅ MESSAGESERVICE - PROCESAMIENTO COMPLETADO', {
        requestId,
        messageId: savedMessage.id,
        conversationId: savedMessage.conversationId,
        type: savedMessage.type,
        direction: savedMessage.direction,
        hasMedia: !!savedMessage.mediaUrl,
        step: 'process_complete'
      });

      return {
        message: savedMessage,
        conversation,
        contactInfo,
        success: true
      };

    } catch (error) {
      logger.error('❌ MESSAGESERVICE - ERROR CRÍTICO', {
        requestId,
        error: error.message,
        stack: error.stack?.split('\n').slice(0, 5),
        webhookData: {
          MessageSid: webhookData.MessageSid,
          From: webhookData.From,
          To: webhookData.To,
          hasBody: !!webhookData.Body,
          hasMedia: !!webhookData.MediaUrl0
        },
        step: 'process_error'
      });

      // Log del error en Firestore
      await this.logWebhookError({
        requestId,
        error: error.message,
        stack: error.stack,
        webhookData,
        processedAt: new Date().toISOString()
      });

      throw error;
    }
  }

  /**
   * Procesar información de contacto desde webhook
   */
  async processContactInfo(phoneNumber, profileName, waId) {
    try {
      const contactInfo = {
        phoneNumber,
        profileName: profileName || null,
        waId: waId || null,
        profilePhotoUrl: null,
        profilePhotoDownloaded: false,
        lastUpdated: new Date().toISOString()
      };

      // Intentar descargar foto de perfil si está disponible
      if (profileName || waId) {
        try {
          const profilePhotoUrl = await this.getProfilePhotoUrl(phoneNumber);
          if (profilePhotoUrl) {
            contactInfo.profilePhotoUrl = profilePhotoUrl;
            contactInfo.profilePhotoDownloaded = true;
            
            logger.info('📸 Foto de perfil obtenida', {
              phoneNumber,
              profilePhotoUrl
            });
          }
        } catch (photoError) {
          logger.warn('⚠️ Error obteniendo foto de perfil', {
            phoneNumber,
            error: photoError.message
          });
        }
      }

      // Actualizar contacto en la base de datos
      await this.updateContactInDatabase(phoneNumber, contactInfo);

      return contactInfo;

    } catch (error) {
      logger.error('❌ Error procesando información de contacto', {
        phoneNumber,
        error: error.message
      });

      return {
        phoneNumber,
        profileName: null,
        waId: null,
        profilePhotoUrl: null,
        profilePhotoDownloaded: false,
        lastUpdated: new Date().toISOString()
      };
    }
  }

  /**
   * Obtener URL de foto de perfil de WhatsApp
   */
  async getProfilePhotoUrl(phoneNumber) {
    try {
      // Nota: Twilio no proporciona API directa para fotos de perfil de WhatsApp
      // Esta es una implementación de ejemplo que podría expandirse
      // con APIs de WhatsApp Business o servicios de terceros
      
      logger.info('🔍 Intentando obtener foto de perfil', { phoneNumber });

      // Por ahora, retornamos null ya que Twilio no expone esta funcionalidad
      // En el futuro, se podría integrar con WhatsApp Business API
      return null;

    } catch (error) {
      logger.error('Error obteniendo foto de perfil', {
        phoneNumber,
        error: error.message
      });
      return null;
    }
  }

  /**
   * Actualizar contacto en la base de datos
   */
  async updateContactInDatabase(phoneNumber, contactInfo) {
    try {
      const contactsRef = firestore.collection('contacts');
      const contactQuery = await contactsRef.where('phone', '==', phoneNumber).limit(1).get();

      if (!contactQuery.empty) {
        // Actualizar contacto existente
        const contactDoc = contactQuery.docs[0];
        await contactDoc.ref.update({
          name: contactInfo.profileName || contactDoc.data().name,
          waId: contactInfo.waId || contactDoc.data().waId,
          profilePhotoUrl: contactInfo.profilePhotoUrl || contactDoc.data().profilePhotoUrl,
          lastUpdated: Timestamp.now(),
          updatedAt: FieldValue.serverTimestamp()
        });

        logger.info('✅ Contacto actualizado en base de datos', {
          phoneNumber,
          profileName: contactInfo.profileName,
          waId: contactInfo.waId,
          hasProfilePhoto: !!contactInfo.profilePhotoUrl
        });
      } else {
        // Crear nuevo contacto
        await contactsRef.add({
          phone: phoneNumber,
          name: contactInfo.profileName || 'Usuario WhatsApp',
          waId: contactInfo.waId,
          profilePhotoUrl: contactInfo.profilePhotoUrl,
          createdAt: Timestamp.now(),
          updatedAt: FieldValue.serverTimestamp(),
          lastUpdated: Timestamp.now(),
          source: 'whatsapp_webhook'
        });

        logger.info('✅ Nuevo contacto creado en base de datos', {
          phoneNumber,
          profileName: contactInfo.profileName,
          waId: contactInfo.waId,
          hasProfilePhoto: !!contactInfo.profilePhotoUrl
        });
      }

    } catch (error) {
      logger.error('❌ Error actualizando contacto en base de datos', {
        phoneNumber,
        error: error.message
      });
    }
  }

  /**
   * Buscar o crear conversación
   */
  async findOrCreateConversation(conversationId, customerPhone, agentPhone, contactInfo) {
    try {
      // Buscar conversación existente
      const conversationRef = firestore.collection('conversations').doc(conversationId);
      const conversationDoc = await conversationRef.get();

      if (conversationDoc.exists) {
        logger.info('📋 Conversación existente encontrada', { conversationId });
        
        // Actualizar contadores
        await conversationRef.update({
          messageCount: FieldValue.increment(1),
          unreadCount: FieldValue.increment(1),
          updatedAt: Timestamp.now(),
        });

        return {
          id: conversationId,
          exists: true,
          ...conversationDoc.data(),
        };
      }

      // Crear nueva conversación con asignación automática de agente
      logger.info('🆕 Creando nueva conversación con información de contacto', { 
        conversationId, 
        customerPhone, 
        agentPhone,
        hasContactInfo: !!(contactInfo.profileName || contactInfo.waId)
      });

      // BUSCAR AGENTES DISPONIBLES PARA ASIGNACIÓN AUTOMÁTICA
      let assignedTo = null;
      try {
        // Primero, buscar agente por teléfono específico
        const agentByPhoneQuery = await firestore.collection('users')
          .where('phone', '==', agentPhone)
          .where('role', 'in', ['agent', 'admin'])
          .limit(1)
          .get();
        
        if (!agentByPhoneQuery.empty) {
          const agentData = agentByPhoneQuery.docs[0].data();
          assignedTo = {
            id: agentData.email || agentByPhoneQuery.docs[0].id,
            name: agentData.name || agentData.displayName || agentData.email || 'Agent',
          };
          
          logger.info('👤 Agente encontrado por teléfono específico', { 
            agentPhone, 
            assignedToId: assignedTo.id,
            assignedToName: assignedTo.name,
          });
        } else {
          // Si no hay agente con ese teléfono, buscar cualquier agente disponible
          logger.info('🔍 No se encontró agente específico, buscando agentes disponibles');
          
          const availableAgentsQuery = await firestore.collection('users')
            .where('role', 'in', ['agent', 'admin'])
            .where('isActive', '==', true)
            .limit(5)
            .get();
          
          if (!availableAgentsQuery.empty) {
            const firstAvailableAgent = availableAgentsQuery.docs[0].data();
            
            assignedTo = {
              id: firstAvailableAgent.email || availableAgentsQuery.docs[0].id,
              name: firstAvailableAgent.name || firstAvailableAgent.displayName || firstAvailableAgent.email || 'Agent',
            };
            
            logger.info('👤 Agente asignado automáticamente (primer disponible)', {
              assignedToId: assignedTo.id,
              assignedToName: assignedTo.name,
              totalAvailableAgents: availableAgentsQuery.size,
            });
          } else {
            logger.warn('⚠️ No se encontraron agentes disponibles - conversación sin asignar', { 
              conversationId,
              agentPhone,
              customerPhone,
            });
            assignedTo = null;
          }
        }
      } catch (userError) {
        logger.error('Error buscando agentes para asignación', { 
          agentPhone, 
          error: userError.message,
          stack: userError.stack,
        });
        assignedTo = null;
      }

      // Buscar o crear contacto para el cliente usando ContactService
      let contact;
      try {
        logger.info('🔄 Procesando contacto del cliente con información avanzada', { 
          customerPhone,
          hasProfileName: !!contactInfo.profileName,
          hasWaId: !!contactInfo.waId,
          hasProfilePhoto: !!contactInfo.profilePhotoUrl
        });

        contact = await ContactService.createOrUpdateFromMessage({
          from: customerPhone,
          to: agentPhone,
          direction: 'inbound',
          timestamp: new Date().toISOString()
        }, {
          lastMessageAt: new Date(),
          lastMessageContent: 'Nuevo mensaje recibido',
          lastMessageDirection: 'inbound',
          profileName: contactInfo.profileName,
          waId: contactInfo.waId,
          profilePhotoUrl: contactInfo.profilePhotoUrl
        });

        logger.info('✅ Contacto del cliente procesado exitosamente', {
          contactId: contact?.id,
          customerPhone,
          profileName: contactInfo.profileName,
          waId: contactInfo.waId
        });

      } catch (contactError) {
        logger.error('❌ Error procesando contacto del cliente', {
          customerPhone,
          error: contactError.message,
          stack: contactError.stack
        });
        contact = null;
      }

      // Crear nueva conversación
      const newConversationData = {
        id: conversationId,
        customerPhone,
        agentPhone,
        assignedTo,
        contact,
        status: 'active',
        messageCount: 1,
        unreadCount: 1,
        createdAt: Timestamp.now(),
        updatedAt: Timestamp.now(),
        lastMessageAt: Timestamp.now(),
        metadata: {
          createdFrom: 'whatsapp_webhook',
          contactInfo,
          twilioAccountSid: process.env.TWILIO_ACCOUNT_SID,
        }
      };

      await conversationRef.set(newConversationData);

      logger.info('✅ Nueva conversación creada exitosamente', {
        conversationId,
        customerPhone,
        agentPhone,
        assignedToId: assignedTo?.id,
        contactId: contact?.id,
        hasContactInfo: !!(contactInfo.profileName || contactInfo.waId)
      });

      return {
        id: conversationId,
        exists: false,
        ...newConversationData,
      };

    } catch (error) {
      logger.error('❌ Error en findOrCreateConversation', {
        conversationId,
        customerPhone,
        agentPhone,
        error: error.message,
        stack: error.stack
      });
      throw error;
    }
  }

  /**
   * GUARDAR MENSAJE EN FIRESTORE COMO SUBCOLECCIÓN
   * Versión mejorada con metadatos avanzados
   */
  async saveMessageToFirestore(conversationId, messageData) {
    try {
      logger.info('💾 Guardando mensaje en Firestore con metadatos avanzados', {
        conversationId,
        messageId: messageData.id,
        hasContactInfo: !!(messageData.metadata.contact),
        hasTwilioMetadata: !!(messageData.metadata.twilio)
      });

      // Referencia a la subcolección de mensajes
      const messageRef = firestore
        .collection('conversations')
        .doc(conversationId)
        .collection('messages')
        .doc(messageData.id);

      // Agregar conversationId al mensaje
      const messageToSave = {
        ...messageData,
        conversationId,
        createdAt: Timestamp.now(),
        updatedAt: Timestamp.now(),
      };

      // Guardar en Firestore
      await messageRef.set(messageToSave);

      logger.info('✅ Mensaje guardado exitosamente con metadatos avanzados', {
        conversationId,
        messageId: messageData.id,
        direction: messageData.direction,
        type: messageData.type,
        hasContactInfo: !!(messageData.metadata.contact),
        hasTwilioMetadata: !!(messageData.metadata.twilio)
      });

      return messageToSave;

    } catch (error) {
      logger.error('❌ Error guardando mensaje en Firestore', {
        error: error.message,
        stack: error.stack,
        conversationId,
        messageId: messageData.id,
      });
      throw error;
    }
  }

  /**
   * ACTUALIZAR CONVERSACIÓN CON ÚLTIMO MENSAJE
   */
  async updateConversationLastMessage(conversationId, savedMessage) {
    try {
      const conversationRef = firestore.collection('conversations').doc(conversationId);

      const lastMessageData = {
        id: savedMessage.id,
        content: savedMessage.content,
        timestamp: savedMessage.timestamp,
        sender: savedMessage.sender,
        type: savedMessage.type,
      };

      await conversationRef.update({
        lastMessage: lastMessageData,
        lastMessageId: savedMessage.id,
        lastMessageAt: Timestamp.now(),
        updatedAt: Timestamp.now(),
      });

      logger.info('✅ Conversación actualizada con último mensaje', {
        conversationId,
        lastMessageId: savedMessage.id,
      });

    } catch (error) {
      logger.error('❌ Error actualizando último mensaje de conversación', {
        error: error.message,
        conversationId,
        messageId: savedMessage.id,
      });
      // No lanzar error, es una operación secundaria
    }
  }

  /**
   * EMITIR EVENTO EN TIEMPO REAL (SOCKET.IO)
   */
  async emitRealTimeEvent(conversationId, savedMessage) {
    const requestId = `realtime_${Date.now()}_${Math.random().toString(36).substr(2, 9)}`;
    
    try {
      logger.info('📡 EMITREALTIMEEVENT - INICIANDO EMISIÓN', {
        requestId,
        timestamp: new Date().toISOString(),
        conversationId,
        messageId: savedMessage.id,
        direction: savedMessage.direction,
        type: savedMessage.type,
        step: 'realtime_emit_start'
      });

      // Obtener Socket.IO manager
      const { getSocketManager } = require('../socket');
      const rt = getSocketManager();

      if (!rt) {
        logger.warn('⚠️ EMITREALTIMEEVENT - SOCKET MANAGER NO DISPONIBLE', {
          requestId,
          conversationId,
          messageId: savedMessage.id,
          hasSocketManager: false,
          step: 'socket_not_available'
        });
        return;
      }

      if (typeof rt.emitNewMessage !== 'function') {
        logger.warn('⚠️ EMITREALTIMEEVENT - EMITNEWMESSAGE NO DISPONIBLE', {
          requestId,
          conversationId,
          messageId: savedMessage.id,
          hasSocketManager: !!rt,
          hasEmitNewMessage: !!(rt && typeof rt.emitNewMessage === 'function'),
          step: 'socket_not_available'
        });
        return;
      }

      // Emitir evento de nuevo mensaje
      await rt.emitNewMessage({
        workspaceId: 'default_workspace',
        tenantId: 'default_tenant',
        conversationId,
        message: savedMessage,
        correlationId: requestId
      });

      logger.info('✅ EMITREALTIMEEVENT - PROCESO COMPLETADO', {
        requestId,
        conversationId,
        messageId: savedMessage.id,
        step: 'realtime_emit_complete'
      });

    } catch (socketError) {
      logger.error('❌ EMITREALTIMEEVENT - ERROR CRÍTICO', {
        requestId,
        error: socketError.message,
        stack: socketError.stack?.split('\n').slice(0, 5),
        conversationId,
        messageId: savedMessage.id,
        step: 'realtime_emit_error'
      });
      // No lanzar error, es una operación secundaria
    }
  }

  /**
   * Determinar tipo de media basado en content type
   */
  determineMediaType(mediaType) {
    if (!mediaType) return 'text';
    
    const type = mediaType.toLowerCase();
    if (type.includes('image')) return 'image';
    if (type.includes('video')) return 'video';
    if (type.includes('audio')) return 'audio';
    if (type.includes('application') || type.includes('document')) return 'document';
    if (type.includes('sticker')) return 'sticker';
    
    return 'text';
  }

  /**
   * ENVIAR MENSAJE WHATSAPP VIA TWILIO
   */
  async sendWhatsAppMessage({ from, to, body, mediaUrl }) {
    try {
      const payload = {
        from: this.ensureFrom(from),
        to: this.ensureWhatsApp(to),
      };

      if (body) payload.body = body;
      if (mediaUrl) payload.mediaUrl = Array.isArray(mediaUrl) ? mediaUrl : [mediaUrl];

      // Log de request (sin body completo)
      logger?.info?.('TWILIO:REQUEST', { from: payload.from, to: payload.to, bodyLen: body?.length, hasMedia: !!mediaUrl });

      const resp = await this.client.messages.create(payload);

      logger?.info?.('TWILIO:RESPONSE_OK', { sid: resp?.sid, status: resp?.status });
      return resp;
    } catch (error) {
      logger?.error?.('TWILIO:RESPONSE_ERR', { error: error.message, from, to });
      throw error;
    }
  }

  /**
   * 📎 ENVIAR ARCHIVO A WHATSAPP VIA TWILIO
   * FASE 6: Integración específica para archivos
   */
  async sendFileToWhatsApp(phoneNumber, fileUrl, caption = '') {
    try {
      logger.info('📎 Enviando archivo a WhatsApp', {
        phoneNumber,
        fileUrl,
        captionLength: caption?.length || 0
      });

      const message = await this.client.messages.create({
        body: caption || 'Archivo compartido',
        mediaUrl: [fileUrl],
        from: `whatsapp:${this.whatsappNumber}`,
        to: `whatsapp:${phoneNumber}`
      });

      logger.info('✅ Archivo enviado exitosamente a WhatsApp', {
        messageSid: message.sid,
        status: message.status,
        phoneNumber
      });

      return {
        success: true,
        messageSid: message.sid,
        status: message.status,
        errorCode: message.errorCode,
        errorMessage: message.errorMessage,
        timestamp: new Date().toISOString()
      };

    } catch (error) {
      logger.error('❌ Error enviando archivo a WhatsApp', {
        phoneNumber,
        fileUrl,
        error: error.message,
        code: error.code
      });

      return {
        success: false,
        error: error.message,
        code: error.code,
        timestamp: new Date().toISOString()
      };
    }
  }

  /**
   * 📱 MANEJAR ARCHIVO RECIBIDO DE WHATSAPP
   * FASE 6: Procesamiento completo de archivos entrantes
   */
  async handleWhatsAppFileReceived(req, res) {
    const requestId = `whatsapp_file_${Date.now()}_${Math.random().toString(36).substr(2, 9)}`;
    
    try {
      const { MediaUrl0, From, Body, MessageSid, NumMedia } = req.body;

      logger.info('📱 Procesando archivo recibido de WhatsApp', {
        requestId,
        from: From,
        messageSid: MessageSid,
        hasMedia: !!MediaUrl0,
        numMedia: NumMedia,
        bodyLength: Body?.length || 0
      });

      // 1. Validar datos requeridos
      if (!MediaUrl0) {
        logger.warn('⚠️ No se encontró MediaUrl0 en webhook', { requestId });
        return res.status(400).json({ error: 'MediaUrl0 es requerido' });
      }

      if (!From) {
        logger.warn('⚠️ No se encontró From en webhook', { requestId });
        return res.status(400).json({ error: 'From es requerido' });
      }

      // 2. Descargar archivo de WhatsApp
      logger.info('📥 Descargando archivo de WhatsApp', { requestId, mediaUrl: MediaUrl0 });
      
      const fileBuffer = await this.downloadFileFromUrl(MediaUrl0);
      
      if (!fileBuffer) {
        logger.error('❌ Error descargando archivo de WhatsApp', { requestId, mediaUrl: MediaUrl0 });
        return res.status(500).json({ error: 'Error descargando archivo' });
      }

      // 3. Encontrar conversación por número de teléfono
      logger.info('🔍 Buscando conversación por número de teléfono', { requestId, from: From });
      
      const conversation = await this.findConversationByPhone(From);
      
      if (!conversation) {
        logger.warn('⚠️ No se encontró conversación para el número', { requestId, from: From });
        return res.status(404).json({ error: 'Conversación no encontrada' });
      }

      // 4. Procesar y guardar archivo
      logger.info('💾 Procesando y guardando archivo', { requestId, conversationId: conversation.id });
      
      const processedFile = await this.processSingleAttachment({
        buffer: fileBuffer,
        mimetype: 'application/octet-stream', // WhatsApp no envía mimetype específico
        originalName: `archivo_whatsapp_${Date.now()}`,
        size: fileBuffer.length,
        conversationId: conversation.id,
        uploadedBy: From
      });

      if (!processedFile) {
        logger.error('❌ Error procesando archivo', { requestId });
        return res.status(500).json({ error: 'Error procesando archivo' });
      }

      // 5. Crear mensaje con archivo
      logger.info('💬 Creando mensaje con archivo', { requestId, fileId: processedFile.id });
      
      const messageData = {
        conversationId: conversation.id,
        messageId: MessageSid,
        content: Body || 'Archivo compartido',
        type: 'media',
        direction: 'inbound',
        senderIdentifier: From,
        recipientIdentifier: this.whatsappNumber,
        timestamp: new Date(),
        status: 'received',
        mediaUrl: processedFile.url,
        metadata: {
          twilioSid: MessageSid,
          fileId: processedFile.id,
          fileName: processedFile.name,
          fileSize: processedFile.size,
          fileType: processedFile.mimetype,
          source: 'whatsapp_webhook',
          requestId
        }
      };

      const savedMessage = await Message.create(messageData);

      // 6. Actualizar conversación
      await conversation.updateLastMessage(savedMessage);

      logger.info('✅ Archivo de WhatsApp procesado exitosamente', {
        requestId,
        messageId: savedMessage.id,
        fileId: processedFile.id,
        conversationId: conversation.id
      });

      // 7. Emitir eventos WebSocket
      const socketManager = req.app.get('socketManager');
      if (socketManager) {
        socketManager.emitToConversation(conversation.id, 'new-message', {
          message: savedMessage,
          file: processedFile
        });

        socketManager.emitToConversation(conversation.id, 'file-received', {
          file: processedFile,
          message: savedMessage
        });
      }

      return res.status(200).json({
        success: true,
        messageId: savedMessage.id,
        fileId: processedFile.id,
        conversationId: conversation.id
      });

    } catch (error) {
      logger.error('❌ Error procesando archivo de WhatsApp', {
        requestId,
        error: error.message,
        stack: error.stack?.split('\n').slice(0, 3)
      });

      return res.status(500).json({
        success: false,
        error: 'Error interno procesando archivo',
        requestId
      });
    }
  }

  /**
   * 📥 DESCARGAR ARCHIVO DESDE URL
   * Función auxiliar para descargar archivos de WhatsApp
   */
  async downloadFileFromUrl(url) {
    try {
      logger.info('📥 Descargando archivo desde URL', { url });

      const response = await fetch(url);
      
      if (!response.ok) {
        throw new Error(`Error HTTP: ${response.status}`);
      }

      const buffer = await response.arrayBuffer();
      
      logger.info('✅ Archivo descargado exitosamente', {
        url,
        size: buffer.byteLength
      });

      return Buffer.from(buffer);

    } catch (error) {
      logger.error('❌ Error descargando archivo', {
        url,
        error: error.message
      });
      throw error;
    }
  }

  /**
   * 🔍 ENCONTRAR CONVERSACIÓN POR NÚMERO DE TELÉFONO
   * Función auxiliar para buscar conversaciones
   */
  async findConversationByPhone(phoneNumber) {
    try {
      logger.info('🔍 Buscando conversación por número', { phoneNumber });

      // Normalizar número de teléfono
      const normalizedPhone = this.normalizePhoneNumber(phoneNumber);

      // Buscar conversación existente
      const conversation = await Conversation.findByCustomerPhone(normalizedPhone);

      if (conversation) {
        logger.info('✅ Conversación encontrada', {
          phoneNumber,
          conversationId: conversation.id
        });
        return conversation;
      }

      // Si no existe, crear nueva conversación
      logger.info('🆕 Creando nueva conversación', { phoneNumber });

      const newConversation = await Conversation.create({
        customerPhone: normalizedPhone,
        status: 'active',
        participants: [normalizedPhone, this.whatsappNumber],
        createdAt: new Date(),
        updatedAt: new Date()
      });

      logger.info('✅ Nueva conversación creada', {
        phoneNumber,
        conversationId: newConversation.id
      });

      return newConversation;

    } catch (error) {
      logger.error('❌ Error buscando/creando conversación', {
        phoneNumber,
        error: error.message
      });
      throw error;
    }
  }

  /**
   * 📎 PROCESAR ARCHIVO ADJUNTO ÚNICO
   * Función auxiliar para procesar archivos usando FileService
   */
  async processSingleAttachment(fileData) {
    try {
      logger.info('📎 Procesando archivo adjunto', {
        originalName: fileData.originalName,
        size: fileData.size,
        mimetype: fileData.mimetype
      });

      const fileService = new FileService();
      
      const processedFile = await fileService.uploadFile({
        buffer: fileData.buffer,
        originalName: fileData.originalName,
        mimetype: fileData.mimetype,
        size: fileData.size,
        conversationId: fileData.conversationId,
        userId: fileData.userId,
        uploadedBy: fileData.uploadedBy,
        tags: ['whatsapp', 'webhook', 'incoming']
      });

      logger.info('✅ Archivo procesado exitosamente', {
        fileId: processedFile.id,
        url: processedFile.url
      });

      return processedFile;

    } catch (error) {
      logger.error('❌ Error procesando archivo adjunto', {
        originalName: fileData.originalName,
        error: error.message
      });
      throw error;
    }
  }

  /**
   * 📱 NORMALIZAR NÚMERO DE TELÉFONO
   * Función auxiliar para normalizar números de WhatsApp
   */
  normalizePhoneNumber(phoneNumber) {
    // Remover prefijo whatsapp: si existe
    let normalized = phoneNumber.replace(/^whatsapp:/, '');
    
    // Asegurar formato E.164
    if (!normalized.startsWith('+')) {
      normalized = '+' + normalized;
    }
    
    return normalized;
  }

  /**
   * 🆕 ENVIAR UBICACIÓN VIA WHATSAPP
   */
  async sendWhatsAppLocation(toPhone, latitude, longitude, name = '', address = '') {
    try {
      // Validar coordenadas
      if (!latitude || !longitude) {
        throw new Error('Latitude y longitude son requeridos');
      }

      const lat = parseFloat(latitude);
      const lng = parseFloat(longitude);

      if (isNaN(lat) || isNaN(lng)) {
        throw new Error('Coordenadas inválidas');
      }

      if (lat < -90 || lat > 90 || lng < -180 || lng > 180) {
        throw new Error('Coordenadas fuera de rango válido');
      }

      // Normalizar números de teléfono
      const normalizedToPhone = toPhone;
      const normalizedFromPhone = this.whatsappNumber;

      // Construir mensaje de ubicación
      const locationMessage = {
        from: `whatsapp:${normalizedFromPhone}`,
        to: `whatsapp:${normalizedToPhone}`,
        body: name && address ? `${name}\n${address}` : (name || address || 'Ubicación compartida'),
        persistentAction: [`geo:${lat},${lng}`]
      };

      logger.info('📍 Enviando ubicación WhatsApp via Twilio', {
        to: normalizedToPhone,
        from: normalizedFromPhone,
        latitude: lat,
        longitude: lng,
        name: name || 'Sin nombre',
        address: address || 'Sin dirección'
      });

      // Enviar mensaje de ubicación
      const sentMessage = await this.client.messages.create(locationMessage);

      // Preparar datos del mensaje
      const messageData = {
        id: sentMessage.sid,
        senderPhone: normalizedFromPhone,
        recipientPhone: normalizedToPhone,
        content: locationMessage.body,
        type: 'location',
        direction: 'outbound',
        status: 'sent',
        sender: 'agent',
        location: {
          latitude: lat,
          longitude: lng,
          name: name || '',
          address: address || ''
        },
        timestamp: new Date().toISOString(),
        metadata: {
          twilioSid: sentMessage.sid,
          twilioStatus: sentMessage.status,
          twilioErrorCode: sentMessage.errorCode,
          twilioErrorMessage: sentMessage.errorMessage,
          sentAt: new Date().toISOString(),
        },
        createdAt: new Date().toISOString(),
        updatedAt: new Date().toISOString(),
      };

      logger.info('✅ Ubicación WhatsApp enviada exitosamente', {
        twilioSid: sentMessage.sid,
        senderPhone: messageData.senderPhone,
        recipientPhone: messageData.recipientPhone,
        status: sentMessage.status,
        direction: messageData.direction,
        location: messageData.location
      });

      return {
        success: true,
        messageData,
        twilioResponse: sentMessage,
      };

    } catch (error) {
      logger.error('❌ Error enviando ubicación WhatsApp', {
        error: error.message,
        toPhone,
        latitude,
        longitude,
        stack: error.stack,
      });

      return {
        success: false,
        error: error.message,
      };
    }
  }

  /**
   * 🆕 ENVIAR STICKER VIA WHATSAPP
   */
  async sendWhatsAppSticker(toPhone, stickerUrl) {
    try {
      // Validar URL del sticker
      if (!stickerUrl || !stickerUrl.trim()) {
        throw new Error('URL del sticker es requerida');
      }

      // Normalizar números de teléfono
      const normalizedToPhone = toPhone;
      const normalizedFromPhone = this.whatsappNumber;

      // Construir mensaje de sticker
      const stickerMessage = {
        from: `whatsapp:${normalizedFromPhone}`,
        to: `whatsapp:${normalizedToPhone}`,
        mediaUrl: [stickerUrl]
      };

      logger.info('😀 Enviando sticker WhatsApp via Twilio', {
        to: normalizedToPhone,
        from: normalizedFromPhone,
        stickerUrl: stickerUrl
      });

      // Enviar sticker
      const sentMessage = await this.client.messages.create(stickerMessage);

      // Preparar datos del mensaje
      const messageData = {
        id: sentMessage.sid,
        senderPhone: normalizedFromPhone,
        recipientPhone: normalizedToPhone,
        content: 'Sticker enviado',
        type: 'sticker',
        direction: 'outbound',
        status: 'sent',
        sender: 'agent',
        sticker: {
          url: stickerUrl,
          packId: null, // Se puede obtener del webhook entrante
          stickerId: null,
          emoji: null
        },
        timestamp: new Date().toISOString(),
        metadata: {
          twilioSid: sentMessage.sid,
          twilioStatus: sentMessage.status,
          twilioErrorCode: sentMessage.errorCode,
          twilioErrorMessage: sentMessage.errorMessage,
          sentAt: new Date().toISOString(),
        },
        createdAt: new Date().toISOString(),
        updatedAt: new Date().toISOString(),
      };

      logger.info('✅ Sticker WhatsApp enviado exitosamente', {
        twilioSid: sentMessage.sid,
        senderPhone: messageData.senderPhone,
        recipientPhone: messageData.recipientPhone,
        status: sentMessage.status,
        direction: messageData.direction,
        stickerUrl: stickerUrl
      });

      return {
        success: true,
        messageData,
        twilioResponse: sentMessage,
      };

    } catch (error) {
      logger.error('❌ Error enviando sticker WhatsApp', {
        error: error.message,
        toPhone,
        stickerUrl,
        stack: error.stack,
      });

      return {
        success: false,
        error: error.message,
      };
    }
  }

  /**
   * LOG DE ERRORES DE WEBHOOK
   */
  async logWebhookError(errorData) {
    try {
      const logData = {
        ...errorData,
        loggedAt: Timestamp.now(),
        source: 'twilio_webhook',
        environment: process.env.NODE_ENV || 'unknown',
      };

      await firestore
        .collection('webhook_errors')
        .add(logData);

      logger.info('📝 Error de webhook guardado en Firestore', {
        errorMessage: errorData.error,
        timestamp: errorData.processedAt,
      });

    } catch (error) {
      logger.error('❌ Error guardando log de webhook en Firestore', {
        error: error.message,
        originalErrorData: errorData,
      });
    }
  }

  /**
   * VALIDAR FIRMA DE TWILIO PARA WEBHOOKS
   * Verifica que el webhook realmente venga de Twilio
   */
  static validateTwilioSignature(requestUrl, requestBody, signature, authToken) {
    try {
      // Importar crypto para validación de firma
      const crypto = require('crypto');
      
      // Obtener auth token de Twilio
      const twilioAuthToken = authToken || 
        process.env.TWILIO_AUTH_TOKEN || 
        process.env.TWILIO_TOKEN || 
        process.env.TWILIO_SECRET;

      if (!twilioAuthToken) {
        logger.warn('⚠️ No se puede validar firma de Twilio - AUTH_TOKEN no configurado');
        return false;
      }

      // Crear la cadena a firmar (URL + body ordenado alfabéticamente)
      const sortedParams = new URLSearchParams(requestBody);
      const sortedBody = sortedParams.toString();
      
      const dataToSign = requestUrl + sortedBody;

      // Calcular firma esperada
      const expectedSignature = crypto
        .createHmac('sha1', twilioAuthToken)
        .update(Buffer.from(dataToSign, 'utf-8'))
        .digest('base64');

      // Comparar firmas
      const isValid = crypto.timingSafeEqual(
        Buffer.from(signature, 'base64'),
        Buffer.from(expectedSignature, 'base64')
      );

      logger.info('🔐 Validación de firma de Twilio', {
        isValid,
        requestUrl,
        bodyLength: sortedBody.length,
        signatureProvided: !!signature,
        signatureExpected: !!expectedSignature
      });

      return isValid;

    } catch (error) {
      logger.error('❌ Error validando firma de Twilio', {
        error: error.message,
        requestUrl,
        signatureProvided: !!signature
      });
      return false;
    }
  }

  /**
   * OBTENER URL DE MEDIA DE TWILIO
   * Descarga y procesa media desde URLs de Twilio
   */
  async getMediaUrl(mediaSid) {
    try {
      if (!mediaSid) {
        throw new Error('MediaSid es requerido');
      }

      logger.info('📎 Obteniendo URL de media de Twilio', {
        mediaSid
      });

      // Obtener información del media desde Twilio API
      const media = await this.client.messages(mediaSid).media().fetch();

      if (!media) {
        throw new Error('Media no encontrado en Twilio');
      }

      // Construir URL de descarga
      const mediaUrl = `https://api.twilio.com/2010-04-01/Accounts/${this.client.username}/Messages/${mediaSid}/Media/${media.sid}`;

      logger.info('✅ URL de media obtenida exitosamente', {
        mediaSid,
        mediaUrl,
        contentType: media.contentType,
        size: media.size
      });

      return {
        success: true,
        url: mediaUrl,
        contentType: media.contentType,
        size: media.size,
        sid: media.sid
      };

    } catch (error) {
      logger.error('❌ Error obteniendo URL de media de Twilio', {
        mediaSid,
        error: error.message
      });

      return {
        success: false,
        error: error.message
      };
    }
  }

  /**
   * DESCARGAR MEDIA DE TWILIO
   * Descarga el archivo de media desde Twilio
   */
  async downloadMedia(mediaSid, options = {}) {
    try {
      const { saveToFile = false, filePath = null } = options;

      // Obtener URL del media
      const mediaInfo = await this.getMediaUrl(mediaSid);
      
      if (!mediaInfo || !mediaInfo.success) {
        const errorMessage = mediaInfo && mediaInfo.error ? mediaInfo.error : 'Error desconocido obteniendo URL del media';
        throw new Error(`No se pudo obtener URL del media: ${errorMessage}`);
      }

      // Descargar el archivo
      const response = await fetch(mediaInfo.url, {
        headers: {
          'Authorization': `Basic ${Buffer.from(`${this.client.username}:${this.client.password}`).toString('base64')}`
        }
      });

      if (!response.ok) {
        throw new Error(`Error descargando media: ${response.status} ${response.statusText}`);
      }

      const buffer = await response.arrayBuffer();

      logger.info('✅ Media descargado exitosamente', {
        mediaSid,
        size: buffer.byteLength,
        contentType: mediaInfo.contentType
      });

      // Guardar a archivo si se solicita
      if (saveToFile && filePath) {
        const fs = require('fs').promises;
        await fs.writeFile(filePath, Buffer.from(buffer));
        
        logger.info('💾 Media guardado a archivo', {
          mediaSid,
          filePath
        });
      }

      return {
        success: true,
        buffer: Buffer.from(buffer),
        contentType: mediaInfo.contentType,
        size: buffer.byteLength,
        sid: mediaInfo.sid
      };

    } catch (error) {
      logger.error('❌ Error descargando media de Twilio', {
        mediaSid,
        error: error.message
      });

      return {
        success: false,
        error: error.message
      };
    }
  }

  /**
   * ENVIAR MENSAJES EN LOTE
   */
  static async sendBulkMessages(contacts, message, campaignId, options = {}) {
    const requestId = `bulk_${Date.now()}_${Math.random().toString(36).substr(2, 9)}`;
    
    try {
      logger.info('📤 Iniciando envío de mensajes en lote', {
        requestId,
        campaignId,
        totalContacts: contacts.length,
        messagePreview: message.substring(0, 50)
      });

      const results = [];
      const batchSize = options.batchSize || 10;
      const delayBetweenBatches = options.delayBetweenBatches || 1000;

      // Procesar en lotes para evitar rate limiting
      for (let i = 0; i < contacts.length; i += batchSize) {
        const batch = contacts.slice(i, i + batchSize);
        
        logger.info(`📦 Procesando lote ${Math.floor(i / batchSize) + 1}`, {
          requestId,
          batchStart: i,
          batchEnd: Math.min(i + batchSize, contacts.length),
          batchSize: batch.length
        });

        // Procesar lote en paralelo
        const batchPromises = batch.map(async (contact) => {
          try {
            const messageService = getMessageService();
            const result = await messageService.sendWhatsAppMessage({
              from: process.env.TWILIO_WHATSAPP_NUMBER,
              to: contact.phone,
              body: message
            });

            return {
              contactId: contact.id,
              phone: contact.phone,
              success: true,
              twilioSid: result.sid,
              status: result.status
            };

          } catch (error) {
            logger.error('❌ Error enviando mensaje individual', {
              contactId: contact.id,
              phone: contact.phone,
              error: error.message
            });

            return {
              contactId: contact.id,
              phone: contact.phone,
              success: false,
              error: error.message
            };
          }
        });

        const batchResults = await Promise.all(batchPromises);
        results.push(...batchResults);

        // Esperar entre lotes para evitar rate limiting
        if (i + batchSize < contacts.length) {
          await new Promise(resolve => setTimeout(resolve, delayBetweenBatches));
        }
      }

      const successCount = results.filter(r => r.success).length;
      const failureCount = results.filter(r => !r.success).length;

      logger.info('✅ Envío de mensajes en lote completado', {
        requestId,
        campaignId,
        totalSent: results.length,
        successCount,
        failureCount
      });

      return {
        success: true,
        results,
        summary: {
          total: results.length,
          success: successCount,
          failed: failureCount
        }
      };

    } catch (error) {
      logger.error('❌ Error en envío de mensajes en lote', {
        requestId,
        campaignId,
        error: error.message,
        stack: error.stack
      });

      return {
        success: false,
        error: error.message,
        results: []
      };
    }
  }

  /**
   * 🔧 SOLUCIÓN 3: Sistema de procesamiento asíncrono con cola
   */
  static async processIndividualWebhookMediaAsync(mediaUrl, messageSid, index) {
    try {
      logger.info('🔧 SOLUCIÓN 3: Iniciando procesamiento asíncrono', {
        mediaUrl,
        messageSid,
        index
      });

      // Crear un ID único para el procesamiento
      const processId = `async-${messageSid}-${index}-${Date.now()}`;
      
      // Retornar inmediatamente con información básica
      const immediateResult = {
        fileId: processId,
        category: 'pending',
        url: mediaUrl,
        size: 0,
        mimetype: 'unknown',
        asyncMode: true,
        status: 'queued',
        processId: processId
      };

      // Procesar en segundo plano (no esperar)
      this.processMediaInBackground(mediaUrl, messageSid, index, processId).catch(error => {
        logger.error('🔧 SOLUCIÓN 3: Error en procesamiento en segundo plano', {
          processId,
          error: error.message
        });
      });

      return immediateResult;

    } catch (error) {
      logger.error('🔧 SOLUCIÓN 3: Error iniciando procesamiento asíncrono', {
        mediaUrl,
        messageSid,
        index,
        error: error.message
      });
      
      // Fallback a bypass directo
      return this.processWithBypass(mediaUrl, messageSid, index);
    }
  }

  /**
   * Procesar media en segundo plano
   */
  static async processMediaInBackground(mediaUrl, messageSid, index, processId) {
    try {
      logger.info('🔧 SOLUCIÓN 3: Procesando en segundo plano', {
        processId,
        mediaUrl,
        messageSid,
        index
      });

      // Descargar media
      const { buffer, contentType } = await this.downloadMedia(mediaUrl);
      
      // Determinar categoría
      let category = 'document';
      if (contentType.startsWith('image/')) category = 'image';
      else if (contentType.startsWith('video/')) category = 'video';
      else if (contentType.startsWith('audio/')) category = 'audio';

      // Intentar procesar con FileService
      let processedFile = null;
      try {
        const fileData = {
          buffer: Buffer.from(buffer),
          originalName: `webhook-media-${messageSid}-${index}`,
          mimetype: contentType,
          size: buffer.byteLength,
          conversationId: 'temp-webhook',
          userId: null,
          uploadedBy: 'webhook',
          tags: ['webhook', 'twilio', 'async']
        };

        const fileService = new FileService();
        processedFile = await fileService.uploadFile(fileData);
        
        logger.info('🔧 SOLUCIÓN 3: FileService exitoso en segundo plano', {
          processId,
          fileId: processedFile.id
        });

      } catch (fileServiceError) {
        logger.warn('🔧 SOLUCIÓN 3: FileService falló en segundo plano, usando bypass', {
          processId,
          error: fileServiceError.message
        });
        
        // Usar bypass como fallback
        processedFile = {
          id: `bypass-${processId}`,
          url: mediaUrl,
          size: buffer.byteLength
        };
      }

      // Actualizar el estado del procesamiento (aquí podrías guardar en base de datos)
      logger.info('🔧 SOLUCIÓN 3: Procesamiento en segundo plano completado', {
        processId,
        fileId: processedFile.id,
        category,
        size: buffer.byteLength
      });

    } catch (error) {
      logger.error('🔧 SOLUCIÓN 3: Error en procesamiento en segundo plano', {
        processId,
        error: error.message
      });
    }
  }
}

// Crear instancia singleton
const instance = new MessageService();
function getMessageService(){ return instance; }

module.exports = MessageService;
module.exports.getMessageService = getMessageService;<|MERGE_RESOLUTION|>--- conflicted
+++ resolved
@@ -778,16 +778,8 @@
         index,
         category,
         size: buffer.byteLength,
-<<<<<<< HEAD
-        conversationId: conversationId || null,
-        userId: userId || null,
-        uploadedBy: 'webhook',
-        tags: ['webhook', 'twilio']
-      };
-=======
         contentType
       });
->>>>>>> 23a32842
 
       // Crear un ID único para el archivo
       const fileId = `bypass-${messageSid}-${index}-${Date.now()}`;
